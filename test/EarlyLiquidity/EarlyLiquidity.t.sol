--- conflicted
+++ resolved
@@ -200,11 +200,7 @@
         uint256 amountReceivedFromELInMP = minerPool.grcDepositFromEarlyLiquidity(address(usdc));
         assertEq(amountReceivedFromELInMP, holdingContractBalanceAfter - holdingContractBalanceBefore);
 
-<<<<<<< HEAD
-        assertTrue(minerPoolUsdcBalanceAfter - totalCost == minerPoolUsdcBalanceBefore);
-=======
         assertTrue(holdingContractBalanceAfter - totalCost == holdingContractBalanceBefore);
->>>>>>> 805800d3
     }
 
     /**
@@ -235,12 +231,8 @@
         assertEq(usdcBalanceBefore, 1_000_000_000 ether);
         assertEq(glwBalanceBefore, 0);
         uint256 allowance = taxUsdc.allowance(address(this), address(earlyLiquidity));
-<<<<<<< HEAD
-        //buy 400_000 tokens (max increments * .01)
-=======
 
         taxUsdc.approve(address(earlyLiquidity), totalCost);
->>>>>>> 805800d3
         earlyLiquidity.buy(increments, totalCost);
 
         uint256 glwBalanceAfter = glw.balanceOf(SIMON);
