--- conflicted
+++ resolved
@@ -33,41 +33,12 @@
 contract EarlyLiquidity is IEarlyLiquidity {
     using ABDKMath64x64 for int128;
 
-<<<<<<< HEAD
-    /// @dev The USDC token
-    IERC20 public immutable USDC_TOKEN;
-
-    /// @dev The number of decimals for USDC
-    uint256 public constant USDC_DECIMALS = 6;
-
     /// @dev The number 0.006 in microdollars with respect to USDC_DECIMALS
     uint256 private constant _POINT_ZERO_ZERO6 = 6 * (10 ** (USDC_DECIMALS - 3));
 
-    /// @dev The minimum increment that tokens can be bought in
-    /// @dev this is essential so our floating point math doesn't break
-    /// @dev .01 GLW
-    uint256 public constant MIN_TOKEN_INCREMENT = 1e16;
-
-    /// @dev The total number of glow tokens to sell
-    /// @dev 12 million GLOW tokens
-    /// @dev .01 * 1_200_000_000 = 12_000_000
-    uint256 public constant TOTAL_INCREMENTS_TO_SELL = 1_200_000_000;
-
-    //************************************************************* */
-    //*****************  FLOATING POINT CONSTANTS    ************** */
-    //************************************************************* */
-
     /// @dev Represents 1.0000000069314718 in 64x64 format, or `r` in the geometric series
     int128 private constant _RATIO = 18446744201572638720;
 
-=======
-    /// @dev The number 0.006 in microdollars with respect to USDC_DECIMALS
-    uint256 private constant _POINT_ZERO_ZERO6 = 6 * (10 ** (USDC_DECIMALS - 3));
-
-    /// @dev Represents 1.0000000069314718 in 64x64 format, or `r` in the geometric series
-    int128 private constant _RATIO = 18446744201572638720;
-
->>>>>>> 805800d3
     /// @dev Represents 0.006 USDC in 64x64 format
     int128 private constant _POINT_ZERO_ZERO_6 = 110680464442257309696000;
 
@@ -90,8 +61,6 @@
     /// @dev tokens are demagnified by 1e18 to make floating point math easier
     /// @dev the {totalSold} function returns the total sold in 1e18 (GLW DECIMALS)
     uint256 private _totalIncrements;
-<<<<<<< HEAD
-=======
 
     /**
      * @notice USDC token
@@ -129,7 +98,6 @@
     //************************************************************* */
     //*****************  FLOATING POINT CONSTANTS    ************** */
     //************************************************************* */
->>>>>>> 805800d3
 
     /// @notice The Glow token
     IERC20 public glowToken;
@@ -165,17 +133,10 @@
         IMinerPool pool = minerPool;
         address _holdingContract = HOLDING_CONTRACT;
 
-<<<<<<< HEAD
-        // Check if the cached pool address is the zero address. If it is, revert the transaction.
-        if (_isZeroAddress(poolAddress)) {
-            _revert(IEarlyLiquidity.ZeroAddress.selector);
-        }
-=======
         // // Check if the cached pool address is the zero address. If it is, revert the transaction.
         // if (_isZeroAddress(poolAddress)) {
         //     _revert(IEarlyLiquidity.ZeroAddress.selector);
         // }
->>>>>>> 805800d3
 
         // Calculate the total cost of the desired amount of tokens.
         uint256 totalCost = getPrice(increments);
@@ -340,12 +301,7 @@
      *   @notice Calculates the first term in the geometric series for the current price of the current token
      *  @param totalIncrementsSold - the total number of increments that have already been sold
      *   @return  firstTerm -  first term to be used in the geometric series
-<<<<<<< HEAD
-    */
-
-=======
-     */
->>>>>>> 805800d3
+     */
 
     function _getFirstTermInSeries(uint256 totalIncrementsSold) private pure returns (int128) {
         // Convert 'totalSold' to a fixed-point representation using ABDKMath64x64.
